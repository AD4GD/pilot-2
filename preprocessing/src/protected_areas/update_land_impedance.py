--- conflicted
+++ resolved
@@ -5,13 +5,6 @@
 import os
 import subprocess
 import pandas as pd
-<<<<<<< HEAD
-import warnings
-from rich import print
-
-
-=======
->>>>>>> f6594806
 
 class UpdateLandImpedance():
     """
